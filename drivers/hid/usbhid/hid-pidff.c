--- conflicted
+++ resolved
@@ -570,11 +570,7 @@
 	int error;
 
 	pidff->block_load[PID_EFFECT_BLOCK_INDEX].value[0] = 0;
-<<<<<<< HEAD
-	if (old && effect) {
-=======
 	if (old) {
->>>>>>> b953c0d2
 		pidff->block_load[PID_EFFECT_BLOCK_INDEX].value[0] =
 			pidff->pid_id[effect->id];
 	}
@@ -786,11 +782,6 @@
 				continue;
 			}
 			for (j = 0; j < report->field[i]->maxusage; j++) {
-			    if (table[k] == 0x56 && report->field[i]->usage[j].hid == 0x10056)
-			    {
-			        pr_warn("Iris Dynamics yoke hack changing Usage Page of 0x56 from 0x1 to 0xf: %d->%d", i, j);
-			        report->field[i]->usage[j].hid = 0xf0056;
-			    }
 				if (report->field[i]->usage[j].hid ==
 				    (HID_UP_PID | table[k])) {
 					pr_debug("found %d at %d->%d\n",
@@ -1103,7 +1094,6 @@
 	hid_dbg(pidff->hid,"Searching for SetEffect fields");
 	if (PIDFF_FIND_FIELDS(set_effect, PID_SET_EFFECT, 1)) {
 		hid_err(pidff->hid, "unknown set_effect report layout\n");
-//		return -ENODEV;
 		error = -ENODEV;
 	}
 
@@ -1111,21 +1101,18 @@
 	PIDFF_FIND_FIELDS(block_load, PID_BLOCK_LOAD, 0);
 	if (!pidff->block_load[PID_EFFECT_BLOCK_INDEX].value) {
 		hid_err(pidff->hid, "unknown pid_block_load report layout\n");
-//		return -ENODEV;
 		error = -ENODEV;
 	}
 
 	hid_dbg(pidff->hid,"Searching for EffectOperation fields");
 	if (PIDFF_FIND_FIELDS(effect_operation, PID_EFFECT_OPERATION, 1)) {
 		hid_err(pidff->hid, "unknown effect_operation report layout\n");
-//		return -ENODEV;
 		error = -ENODEV;
 	}
 
 	hid_dbg(pidff->hid,"Searching for BlockFree fields");
 	if (PIDFF_FIND_FIELDS(block_free, PID_BLOCK_FREE, 1)) {
 		hid_err(pidff->hid, "unknown pid_block_free report layout\n");
-//		return -ENODEV;
 		error = -ENODEV;
 	}
 
@@ -1134,10 +1121,7 @@
 		envelope_ok = 1;
 
 	if (pidff_find_special_fields(pidff) || pidff_find_effects(pidff, dev))
-	{
-//		return -ENODEV;
-	    error = -ENODEV;
-	}
+		error = -ENODEV;
 
 	if (!envelope_ok) {
 		if (test_and_clear_bit(FF_CONSTANT, dev->ffbit))
@@ -1152,43 +1136,42 @@
 				 "has periodic effect but no envelope\n");
 	}
 
-	if (test_bit(FF_CONSTANT, dev->ffbit))
-	{
-	    hid_dbg(pidff->hid,"Searching for SetConstant fields");
-	    if(PIDFF_FIND_FIELDS(set_constant, PID_SET_CONSTANT, 1)) {
-	        hid_warn(pidff->hid, "unknown constant effect layout\n");
-	        clear_bit(FF_CONSTANT, dev->ffbit);
-	    }
+	if (test_bit(FF_CONSTANT, dev->ffbit)) {
+		hid_dbg(pidff->hid,"Searching for SetConstant fields");
+		if(PIDFF_FIND_FIELDS(set_constant, PID_SET_CONSTANT, 1)) {
+			hid_warn(pidff->hid, "unknown constant effect layout\n");
+			clear_bit(FF_CONSTANT, dev->ffbit);
+		}
 	}
 
 	if (test_bit(FF_RAMP, dev->ffbit)) {
-	    hid_dbg(pidff->hid,"Searching for SetRamp fields");
-	    if(PIDFF_FIND_FIELDS(set_ramp, PID_SET_RAMP, 1)) {
-	        hid_warn(pidff->hid, "unknown ramp effect layout\n");
-	        clear_bit(FF_RAMP, dev->ffbit);
-	    }
+		hid_dbg(pidff->hid,"Searching for SetRamp fields");
+		if(PIDFF_FIND_FIELDS(set_ramp, PID_SET_RAMP, 1)) {
+			hid_warn(pidff->hid, "unknown ramp effect layout\n");
+			clear_bit(FF_RAMP, dev->ffbit);
+		}
 	}
 
 	if ((test_bit(FF_SPRING, dev->ffbit) ||
 	     test_bit(FF_DAMPER, dev->ffbit) ||
 	     test_bit(FF_FRICTION, dev->ffbit) ||
 	     test_bit(FF_INERTIA, dev->ffbit))) {
-	    hid_dbg(pidff->hid,"Searching for SetCondition fields");
-	    if(PIDFF_FIND_FIELDS(set_condition, PID_SET_CONDITION, 1)) {
-	        hid_warn(pidff->hid, "unknown condition effect layout\n");
-	        clear_bit(FF_SPRING, dev->ffbit);
-	        clear_bit(FF_DAMPER, dev->ffbit);
-	        clear_bit(FF_FRICTION, dev->ffbit);
-	        clear_bit(FF_INERTIA, dev->ffbit);
-	    }
+		hid_dbg(pidff->hid,"Searching for SetCondition fields");
+		if(PIDFF_FIND_FIELDS(set_condition, PID_SET_CONDITION, 1)) {
+			hid_warn(pidff->hid, "unknown condition effect layout\n");
+			clear_bit(FF_SPRING, dev->ffbit);
+			clear_bit(FF_DAMPER, dev->ffbit);
+			clear_bit(FF_FRICTION, dev->ffbit);
+			clear_bit(FF_INERTIA, dev->ffbit);
+		}
 	}
 
 	if (test_bit(FF_PERIODIC, dev->ffbit)) {
-	    hid_dbg(pidff->hid,"Searching for SetPeriodic fields");
-	    if(PIDFF_FIND_FIELDS(set_periodic, PID_SET_PERIODIC, 1)) {
-	        hid_warn(pidff->hid, "unknown periodic effect layout\n");
-	        clear_bit(FF_PERIODIC, dev->ffbit);
-	    }
+		hid_dbg(pidff->hid,"Searching for SetPeriodic fields");
+		if(PIDFF_FIND_FIELDS(set_periodic, PID_SET_PERIODIC, 1)) {
+			hid_warn(pidff->hid, "unknown periodic effect layout\n");
+			clear_bit(FF_PERIODIC, dev->ffbit);
+		}
 	}
 
 
@@ -1199,7 +1182,6 @@
 	if (!PIDFF_FIND_FIELDS(device_gain, PID_DEVICE_GAIN, 1))
 		set_bit(FF_GAIN, dev->ffbit);
 
-//	return 0;
 	return error;
 }
 
