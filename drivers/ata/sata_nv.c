--- conflicted
+++ resolved
@@ -436,10 +436,6 @@
 	.inherits		= &nv_generic_ops,
 	.freeze			= nv_nf2_freeze,
 	.thaw			= nv_nf2_thaw,
-<<<<<<< HEAD
-	.hardreset		= nv_noclassify_hardreset,
-=======
->>>>>>> cb065c06
 };
 
 /* For initial probing after boot and hot plugging, hardreset mostly
