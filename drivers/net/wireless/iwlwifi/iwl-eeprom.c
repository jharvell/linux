/******************************************************************************
 *
 * This file is provided under a dual BSD/GPLv2 license.  When using or
 * redistributing this file, you may do so under either license.
 *
 * GPL LICENSE SUMMARY
 *
 * Copyright(c) 2008 - 2011 Intel Corporation. All rights reserved.
 *
 * This program is free software; you can redistribute it and/or modify
 * it under the terms of version 2 of the GNU General Public License as
 * published by the Free Software Foundation.
 *
 * This program is distributed in the hope that it will be useful, but
 * WITHOUT ANY WARRANTY; without even the implied warranty of
 * MERCHANTABILITY or FITNESS FOR A PARTICULAR PURPOSE.  See the GNU
 * General Public License for more details.
 *
 * You should have received a copy of the GNU General Public License
 * along with this program; if not, write to the Free Software
 * Foundation, Inc., 51 Franklin Street, Fifth Floor, Boston, MA 02110,
 * USA
 *
 * The full GNU General Public License is included in this distribution
 * in the file called LICENSE.GPL.
 *
 * Contact Information:
 *  Intel Linux Wireless <ilw@linux.intel.com>
 * Intel Corporation, 5200 N.E. Elam Young Parkway, Hillsboro, OR 97124-6497
 *
 * BSD LICENSE
 *
 * Copyright(c) 2005 - 2011 Intel Corporation. All rights reserved.
 * All rights reserved.
 *
 * Redistribution and use in source and binary forms, with or without
 * modification, are permitted provided that the following conditions
 * are met:
 *
 *  * Redistributions of source code must retain the above copyright
 *    notice, this list of conditions and the following disclaimer.
 *  * Redistributions in binary form must reproduce the above copyright
 *    notice, this list of conditions and the following disclaimer in
 *    the documentation and/or other materials provided with the
 *    distribution.
 *  * Neither the name Intel Corporation nor the names of its
 *    contributors may be used to endorse or promote products derived
 *    from this software without specific prior written permission.
 *
 * THIS SOFTWARE IS PROVIDED BY THE COPYRIGHT HOLDERS AND CONTRIBUTORS
 * "AS IS" AND ANY EXPRESS OR IMPLIED WARRANTIES, INCLUDING, BUT NOT
 * LIMITED TO, THE IMPLIED WARRANTIES OF MERCHANTABILITY AND FITNESS FOR
 * A PARTICULAR PURPOSE ARE DISCLAIMED. IN NO EVENT SHALL THE COPYRIGHT
 * OWNER OR CONTRIBUTORS BE LIABLE FOR ANY DIRECT, INDIRECT, INCIDENTAL,
 * SPECIAL, EXEMPLARY, OR CONSEQUENTIAL DAMAGES (INCLUDING, BUT NOT
 * LIMITED TO, PROCUREMENT OF SUBSTITUTE GOODS OR SERVICES; LOSS OF USE,
 * DATA, OR PROFITS; OR BUSINESS INTERRUPTION) HOWEVER CAUSED AND ON ANY
 * THEORY OF LIABILITY, WHETHER IN CONTRACT, STRICT LIABILITY, OR TORT
 * (INCLUDING NEGLIGENCE OR OTHERWISE) ARISING IN ANY WAY OUT OF THE USE
 * OF THIS SOFTWARE, EVEN IF ADVISED OF THE POSSIBILITY OF SUCH DAMAGE.
 *****************************************************************************/


#include <linux/kernel.h>
#include <linux/module.h>
#include <linux/slab.h>
#include <linux/init.h>

#include <net/mac80211.h>

#include "iwl-commands.h"
#include "iwl-dev.h"
#include "iwl-core.h"
#include "iwl-debug.h"
#include "iwl-eeprom.h"
#include "iwl-io.h"

/************************** EEPROM BANDS ****************************
 *
 * The iwl_eeprom_band definitions below provide the mapping from the
 * EEPROM contents to the specific channel number supported for each
 * band.
 *
 * For example, iwl_priv->eeprom.band_3_channels[4] from the band_3
 * definition below maps to physical channel 42 in the 5.2GHz spectrum.
 * The specific geography and calibration information for that channel
 * is contained in the eeprom map itself.
 *
 * During init, we copy the eeprom information and channel map
 * information into priv->channel_info_24/52 and priv->channel_map_24/52
 *
 * channel_map_24/52 provides the index in the channel_info array for a
 * given channel.  We have to have two separate maps as there is channel
 * overlap with the 2.4GHz and 5.2GHz spectrum as seen in band_1 and
 * band_2
 *
 * A value of 0xff stored in the channel_map indicates that the channel
 * is not supported by the hardware at all.
 *
 * A value of 0xfe in the channel_map indicates that the channel is not
 * valid for Tx with the current hardware.  This means that
 * while the system can tune and receive on a given channel, it may not
 * be able to associate or transmit any frames on that
 * channel.  There is no corresponding channel information for that
 * entry.
 *
 *********************************************************************/

/* 2.4 GHz */
const u8 iwl_eeprom_band_1[14] = {
	1, 2, 3, 4, 5, 6, 7, 8, 9, 10, 11, 12, 13, 14
};

/* 5.2 GHz bands */
static const u8 iwl_eeprom_band_2[] = {	/* 4915-5080MHz */
	183, 184, 185, 187, 188, 189, 192, 196, 7, 8, 11, 12, 16
};

static const u8 iwl_eeprom_band_3[] = {	/* 5170-5320MHz */
	34, 36, 38, 40, 42, 44, 46, 48, 52, 56, 60, 64
};

static const u8 iwl_eeprom_band_4[] = {	/* 5500-5700MHz */
	100, 104, 108, 112, 116, 120, 124, 128, 132, 136, 140
};

static const u8 iwl_eeprom_band_5[] = {	/* 5725-5825MHz */
	145, 149, 153, 157, 161, 165
};

static const u8 iwl_eeprom_band_6[] = {       /* 2.4 ht40 channel */
	1, 2, 3, 4, 5, 6, 7
};

static const u8 iwl_eeprom_band_7[] = {       /* 5.2 ht40 channel */
	36, 44, 52, 60, 100, 108, 116, 124, 132, 149, 157
};

/******************************************************************************
 *
 * EEPROM related functions
 *
******************************************************************************/

/*
 * The device's EEPROM semaphore prevents conflicts between driver and uCode
 * when accessing the EEPROM; each access is a series of pulses to/from the
 * EEPROM chip, not a single event, so even reads could conflict if they
 * weren't arbitrated by the semaphore.
 */
static int iwl_eeprom_acquire_semaphore(struct iwl_priv *priv)
{
	u16 count;
	int ret;

	for (count = 0; count < EEPROM_SEM_RETRY_LIMIT; count++) {
		/* Request semaphore */
		iwl_set_bit(priv, CSR_HW_IF_CONFIG_REG,
			    CSR_HW_IF_CONFIG_REG_BIT_EEPROM_OWN_SEM);

		/* See if we got it */
		ret = iwl_poll_bit(priv, CSR_HW_IF_CONFIG_REG,
				CSR_HW_IF_CONFIG_REG_BIT_EEPROM_OWN_SEM,
				CSR_HW_IF_CONFIG_REG_BIT_EEPROM_OWN_SEM,
				EEPROM_SEM_TIMEOUT);
		if (ret >= 0) {
			IWL_DEBUG_EEPROM(priv,
				"Acquired semaphore after %d tries.\n",
				count+1);
			return ret;
		}
	}

	return ret;
}

static void iwl_eeprom_release_semaphore(struct iwl_priv *priv)
{
	iwl_clear_bit(priv, CSR_HW_IF_CONFIG_REG,
		CSR_HW_IF_CONFIG_REG_BIT_EEPROM_OWN_SEM);

}

static int iwl_eeprom_verify_signature(struct iwl_priv *priv)
{
	u32 gp = iwl_read32(priv, CSR_EEPROM_GP) & CSR_EEPROM_GP_VALID_MSK;
	int ret = 0;

	IWL_DEBUG_EEPROM(priv, "EEPROM signature=0x%08x\n", gp);
	switch (gp) {
	case CSR_EEPROM_GP_BAD_SIG_EEP_GOOD_SIG_OTP:
		if (priv->nvm_device_type != NVM_DEVICE_TYPE_OTP) {
			IWL_ERR(priv, "EEPROM with bad signature: 0x%08x\n",
				gp);
			ret = -ENOENT;
		}
		break;
	case CSR_EEPROM_GP_GOOD_SIG_EEP_LESS_THAN_4K:
	case CSR_EEPROM_GP_GOOD_SIG_EEP_MORE_THAN_4K:
		if (priv->nvm_device_type != NVM_DEVICE_TYPE_EEPROM) {
			IWL_ERR(priv, "OTP with bad signature: 0x%08x\n", gp);
			ret = -ENOENT;
		}
		break;
	case CSR_EEPROM_GP_BAD_SIGNATURE_BOTH_EEP_AND_OTP:
	default:
		IWL_ERR(priv, "bad EEPROM/OTP signature, type=%s, "
			"EEPROM_GP=0x%08x\n",
			(priv->nvm_device_type == NVM_DEVICE_TYPE_OTP)
			? "OTP" : "EEPROM", gp);
		ret = -ENOENT;
		break;
	}
	return ret;
}

static void iwl_set_otp_access(struct iwl_priv *priv, enum iwl_access_mode mode)
{
	u32 otpgp;

	otpgp = iwl_read32(priv, CSR_OTP_GP_REG);
	if (mode == IWL_OTP_ACCESS_ABSOLUTE)
		iwl_clear_bit(priv, CSR_OTP_GP_REG,
				CSR_OTP_GP_REG_OTP_ACCESS_MODE);
	else
		iwl_set_bit(priv, CSR_OTP_GP_REG,
				CSR_OTP_GP_REG_OTP_ACCESS_MODE);
}

static int iwlcore_get_nvm_type(struct iwl_priv *priv, u32 hw_rev)
{
	u32 otpgp;
	int nvm_type;

	/* OTP only valid for CP/PP and after */
	switch (hw_rev & CSR_HW_REV_TYPE_MSK) {
	case CSR_HW_REV_TYPE_NONE:
		IWL_ERR(priv, "Unknown hardware type\n");
		return -ENOENT;
	case CSR_HW_REV_TYPE_5300:
	case CSR_HW_REV_TYPE_5350:
	case CSR_HW_REV_TYPE_5100:
	case CSR_HW_REV_TYPE_5150:
		nvm_type = NVM_DEVICE_TYPE_EEPROM;
		break;
	default:
		otpgp = iwl_read32(priv, CSR_OTP_GP_REG);
		if (otpgp & CSR_OTP_GP_REG_DEVICE_SELECT)
			nvm_type = NVM_DEVICE_TYPE_OTP;
		else
			nvm_type = NVM_DEVICE_TYPE_EEPROM;
		break;
	}
	return  nvm_type;
}

<<<<<<< HEAD
const u8 *iwlcore_eeprom_query_addr(const struct iwl_priv *priv, size_t offset)
{
	BUG_ON(offset >= priv->cfg->base_params->eeprom_size);
	return &priv->eeprom[offset];
}

=======
>>>>>>> d762f438
static int iwl_init_otp_access(struct iwl_priv *priv)
{
	int ret;

	/* Enable 40MHz radio clock */
	iwl_write32(priv, CSR_GP_CNTRL,
		    iwl_read32(priv, CSR_GP_CNTRL) |
		    CSR_GP_CNTRL_REG_FLAG_INIT_DONE);

	/* wait for clock to be ready */
	ret = iwl_poll_bit(priv, CSR_GP_CNTRL,
				 CSR_GP_CNTRL_REG_FLAG_MAC_CLOCK_READY,
				 CSR_GP_CNTRL_REG_FLAG_MAC_CLOCK_READY,
				 25000);
	if (ret < 0)
		IWL_ERR(priv, "Time out access OTP\n");
	else {
		iwl_set_bits_prph(priv, APMG_PS_CTRL_REG,
				  APMG_PS_CTRL_VAL_RESET_REQ);
		udelay(5);
		iwl_clear_bits_prph(priv, APMG_PS_CTRL_REG,
				    APMG_PS_CTRL_VAL_RESET_REQ);

		/*
		 * CSR auto clock gate disable bit -
		 * this is only applicable for HW with OTP shadow RAM
		 */
		if (priv->cfg->base_params->shadow_ram_support)
			iwl_set_bit(priv, CSR_DBG_LINK_PWR_MGMT_REG,
				CSR_RESET_LINK_PWR_MGMT_DISABLED);
	}
	return ret;
}

static int iwl_read_otp_word(struct iwl_priv *priv, u16 addr, __le16 *eeprom_data)
{
	int ret = 0;
	u32 r;
	u32 otpgp;

	iwl_write32(priv, CSR_EEPROM_REG,
		    CSR_EEPROM_REG_MSK_ADDR & (addr << 1));
	ret = iwl_poll_bit(priv, CSR_EEPROM_REG,
				 CSR_EEPROM_REG_READ_VALID_MSK,
				 CSR_EEPROM_REG_READ_VALID_MSK,
				 IWL_EEPROM_ACCESS_TIMEOUT);
	if (ret < 0) {
		IWL_ERR(priv, "Time out reading OTP[%d]\n", addr);
		return ret;
	}
	r = iwl_read32(priv, CSR_EEPROM_REG);
	/* check for ECC errors: */
	otpgp = iwl_read32(priv, CSR_OTP_GP_REG);
	if (otpgp & CSR_OTP_GP_REG_ECC_UNCORR_STATUS_MSK) {
		/* stop in this case */
		/* set the uncorrectable OTP ECC bit for acknowledgement */
		iwl_set_bit(priv, CSR_OTP_GP_REG,
			CSR_OTP_GP_REG_ECC_UNCORR_STATUS_MSK);
		IWL_ERR(priv, "Uncorrectable OTP ECC error, abort OTP read\n");
		return -EINVAL;
	}
	if (otpgp & CSR_OTP_GP_REG_ECC_CORR_STATUS_MSK) {
		/* continue in this case */
		/* set the correctable OTP ECC bit for acknowledgement */
		iwl_set_bit(priv, CSR_OTP_GP_REG,
				CSR_OTP_GP_REG_ECC_CORR_STATUS_MSK);
		IWL_ERR(priv, "Correctable OTP ECC error, continue read\n");
	}
	*eeprom_data = cpu_to_le16(r >> 16);
	return 0;
}

/*
 * iwl_is_otp_empty: check for empty OTP
 */
static bool iwl_is_otp_empty(struct iwl_priv *priv)
{
	u16 next_link_addr = 0;
	__le16 link_value;
	bool is_empty = false;

	/* locate the beginning of OTP link list */
	if (!iwl_read_otp_word(priv, next_link_addr, &link_value)) {
		if (!link_value) {
			IWL_ERR(priv, "OTP is empty\n");
			is_empty = true;
		}
	} else {
		IWL_ERR(priv, "Unable to read first block of OTP list.\n");
		is_empty = true;
	}

	return is_empty;
}


/*
 * iwl_find_otp_image: find EEPROM image in OTP
 *   finding the OTP block that contains the EEPROM image.
 *   the last valid block on the link list (the block _before_ the last block)
 *   is the block we should read and used to configure the device.
 *   If all the available OTP blocks are full, the last block will be the block
 *   we should read and used to configure the device.
 *   only perform this operation if shadow RAM is disabled
 */
static int iwl_find_otp_image(struct iwl_priv *priv,
					u16 *validblockaddr)
{
	u16 next_link_addr = 0, valid_addr;
	__le16 link_value = 0;
	int usedblocks = 0;

	/* set addressing mode to absolute to traverse the link list */
	iwl_set_otp_access(priv, IWL_OTP_ACCESS_ABSOLUTE);

	/* checking for empty OTP or error */
	if (iwl_is_otp_empty(priv))
		return -EINVAL;

	/*
	 * start traverse link list
	 * until reach the max number of OTP blocks
	 * different devices have different number of OTP blocks
	 */
	do {
		/* save current valid block address
		 * check for more block on the link list
		 */
		valid_addr = next_link_addr;
		next_link_addr = le16_to_cpu(link_value) * sizeof(u16);
		IWL_DEBUG_EEPROM(priv, "OTP blocks %d addr 0x%x\n",
			       usedblocks, next_link_addr);
		if (iwl_read_otp_word(priv, next_link_addr, &link_value))
			return -EINVAL;
		if (!link_value) {
			/*
			 * reach the end of link list, return success and
			 * set address point to the starting address
			 * of the image
			 */
			*validblockaddr = valid_addr;
			/* skip first 2 bytes (link list pointer) */
			*validblockaddr += 2;
			return 0;
		}
		/* more in the link list, continue */
		usedblocks++;
	} while (usedblocks <= priv->cfg->base_params->max_ll_items);

	/* OTP has no valid blocks */
	IWL_DEBUG_EEPROM(priv, "OTP has no valid blocks\n");
	return -EINVAL;
}

const u8 *iwl_eeprom_query_addr(const struct iwl_priv *priv, size_t offset)
{
	return priv->cfg->ops->lib->eeprom_ops.query_addr(priv, offset);
}

u16 iwl_eeprom_query16(const struct iwl_priv *priv, size_t offset)
{
	if (!priv->eeprom)
		return 0;
	return (u16)priv->eeprom[offset] | ((u16)priv->eeprom[offset + 1] << 8);
}

/**
 * iwl_eeprom_init - read EEPROM contents
 *
 * Load the EEPROM contents from adapter into priv->eeprom
 *
 * NOTE:  This routine uses the non-debug IO access functions.
 */
int iwl_eeprom_init(struct iwl_priv *priv, u32 hw_rev)
{
	__le16 *e;
	u32 gp = iwl_read32(priv, CSR_EEPROM_GP);
	int sz;
	int ret;
	u16 addr;
	u16 validblockaddr = 0;
	u16 cache_addr = 0;

	priv->nvm_device_type = iwlcore_get_nvm_type(priv, hw_rev);
	if (priv->nvm_device_type == -ENOENT)
		return -ENOENT;
	/* allocate eeprom */
	sz = priv->cfg->base_params->eeprom_size;
	IWL_DEBUG_EEPROM(priv, "NVM size = %d\n", sz);
	priv->eeprom = kzalloc(sz, GFP_KERNEL);
	if (!priv->eeprom) {
		ret = -ENOMEM;
		goto alloc_err;
	}
	e = (__le16 *)priv->eeprom;

	priv->cfg->ops->lib->apm_ops.init(priv);

	ret = iwl_eeprom_verify_signature(priv);
	if (ret < 0) {
		IWL_ERR(priv, "EEPROM not found, EEPROM_GP=0x%08x\n", gp);
		ret = -ENOENT;
		goto err;
	}

	/* Make sure driver (instead of uCode) is allowed to read EEPROM */
	ret = iwl_eeprom_acquire_semaphore(priv);
	if (ret < 0) {
		IWL_ERR(priv, "Failed to acquire EEPROM semaphore.\n");
		ret = -ENOENT;
		goto err;
	}

	if (priv->nvm_device_type == NVM_DEVICE_TYPE_OTP) {

		ret = iwl_init_otp_access(priv);
		if (ret) {
			IWL_ERR(priv, "Failed to initialize OTP access.\n");
			ret = -ENOENT;
			goto done;
		}
		iwl_write32(priv, CSR_EEPROM_GP,
			    iwl_read32(priv, CSR_EEPROM_GP) &
			    ~CSR_EEPROM_GP_IF_OWNER_MSK);

		iwl_set_bit(priv, CSR_OTP_GP_REG,
			     CSR_OTP_GP_REG_ECC_CORR_STATUS_MSK |
			     CSR_OTP_GP_REG_ECC_UNCORR_STATUS_MSK);
		/* traversing the linked list if no shadow ram supported */
		if (!priv->cfg->base_params->shadow_ram_support) {
			if (iwl_find_otp_image(priv, &validblockaddr)) {
				ret = -ENOENT;
				goto done;
			}
		}
		for (addr = validblockaddr; addr < validblockaddr + sz;
		     addr += sizeof(u16)) {
			__le16 eeprom_data;

			ret = iwl_read_otp_word(priv, addr, &eeprom_data);
			if (ret)
				goto done;
			e[cache_addr / 2] = eeprom_data;
			cache_addr += sizeof(u16);
		}
	} else {
		/* eeprom is an array of 16bit values */
		for (addr = 0; addr < sz; addr += sizeof(u16)) {
			u32 r;

			iwl_write32(priv, CSR_EEPROM_REG,
				    CSR_EEPROM_REG_MSK_ADDR & (addr << 1));

			ret = iwl_poll_bit(priv, CSR_EEPROM_REG,
						  CSR_EEPROM_REG_READ_VALID_MSK,
						  CSR_EEPROM_REG_READ_VALID_MSK,
						  IWL_EEPROM_ACCESS_TIMEOUT);
			if (ret < 0) {
				IWL_ERR(priv, "Time out reading EEPROM[%d]\n", addr);
				goto done;
			}
			r = iwl_read32(priv, CSR_EEPROM_REG);
			e[addr / 2] = cpu_to_le16(r >> 16);
		}
	}

	IWL_DEBUG_EEPROM(priv, "NVM Type: %s, version: 0x%x\n",
		       (priv->nvm_device_type == NVM_DEVICE_TYPE_OTP)
		       ? "OTP" : "EEPROM",
		       iwl_eeprom_query16(priv, EEPROM_VERSION));

	ret = 0;
done:
	iwl_eeprom_release_semaphore(priv);

err:
	if (ret)
		iwl_eeprom_free(priv);
	/* Reset chip to save power until we load uCode during "up". */
	iwl_apm_stop(priv);
alloc_err:
	return ret;
}

void iwl_eeprom_free(struct iwl_priv *priv)
{
	kfree(priv->eeprom);
	priv->eeprom = NULL;
}

static void iwl_init_band_reference(const struct iwl_priv *priv,
			int eep_band, int *eeprom_ch_count,
			const struct iwl_eeprom_channel **eeprom_ch_info,
			const u8 **eeprom_ch_index)
{
	u32 offset = priv->cfg->ops->lib->
			eeprom_ops.regulatory_bands[eep_band - 1];
	switch (eep_band) {
	case 1:		/* 2.4GHz band */
		*eeprom_ch_count = ARRAY_SIZE(iwl_eeprom_band_1);
		*eeprom_ch_info = (struct iwl_eeprom_channel *)
				iwl_eeprom_query_addr(priv, offset);
		*eeprom_ch_index = iwl_eeprom_band_1;
		break;
	case 2:		/* 4.9GHz band */
		*eeprom_ch_count = ARRAY_SIZE(iwl_eeprom_band_2);
		*eeprom_ch_info = (struct iwl_eeprom_channel *)
				iwl_eeprom_query_addr(priv, offset);
		*eeprom_ch_index = iwl_eeprom_band_2;
		break;
	case 3:		/* 5.2GHz band */
		*eeprom_ch_count = ARRAY_SIZE(iwl_eeprom_band_3);
		*eeprom_ch_info = (struct iwl_eeprom_channel *)
				iwl_eeprom_query_addr(priv, offset);
		*eeprom_ch_index = iwl_eeprom_band_3;
		break;
	case 4:		/* 5.5GHz band */
		*eeprom_ch_count = ARRAY_SIZE(iwl_eeprom_band_4);
		*eeprom_ch_info = (struct iwl_eeprom_channel *)
				iwl_eeprom_query_addr(priv, offset);
		*eeprom_ch_index = iwl_eeprom_band_4;
		break;
	case 5:		/* 5.7GHz band */
		*eeprom_ch_count = ARRAY_SIZE(iwl_eeprom_band_5);
		*eeprom_ch_info = (struct iwl_eeprom_channel *)
				iwl_eeprom_query_addr(priv, offset);
		*eeprom_ch_index = iwl_eeprom_band_5;
		break;
	case 6:		/* 2.4GHz ht40 channels */
		*eeprom_ch_count = ARRAY_SIZE(iwl_eeprom_band_6);
		*eeprom_ch_info = (struct iwl_eeprom_channel *)
				iwl_eeprom_query_addr(priv, offset);
		*eeprom_ch_index = iwl_eeprom_band_6;
		break;
	case 7:		/* 5 GHz ht40 channels */
		*eeprom_ch_count = ARRAY_SIZE(iwl_eeprom_band_7);
		*eeprom_ch_info = (struct iwl_eeprom_channel *)
				iwl_eeprom_query_addr(priv, offset);
		*eeprom_ch_index = iwl_eeprom_band_7;
		break;
	default:
		BUG();
		return;
	}
}

#define CHECK_AND_PRINT(x) ((eeprom_ch->flags & EEPROM_CHANNEL_##x) \
			    ? # x " " : "")
/**
 * iwl_mod_ht40_chan_info - Copy ht40 channel info into driver's priv.
 *
 * Does not set up a command, or touch hardware.
 */
static int iwl_mod_ht40_chan_info(struct iwl_priv *priv,
			      enum ieee80211_band band, u16 channel,
			      const struct iwl_eeprom_channel *eeprom_ch,
			      u8 clear_ht40_extension_channel)
{
	struct iwl_channel_info *ch_info;

	ch_info = (struct iwl_channel_info *)
			iwl_get_channel_info(priv, band, channel);

	if (!is_channel_valid(ch_info))
		return -1;

	IWL_DEBUG_EEPROM(priv, "HT40 Ch. %d [%sGHz] %s%s%s%s%s(0x%02x %ddBm):"
			" Ad-Hoc %ssupported\n",
			ch_info->channel,
			is_channel_a_band(ch_info) ?
			"5.2" : "2.4",
			CHECK_AND_PRINT(IBSS),
			CHECK_AND_PRINT(ACTIVE),
			CHECK_AND_PRINT(RADAR),
			CHECK_AND_PRINT(WIDE),
			CHECK_AND_PRINT(DFS),
			eeprom_ch->flags,
			eeprom_ch->max_power_avg,
			((eeprom_ch->flags & EEPROM_CHANNEL_IBSS)
			 && !(eeprom_ch->flags & EEPROM_CHANNEL_RADAR)) ?
			"" : "not ");

	ch_info->ht40_eeprom = *eeprom_ch;
	ch_info->ht40_max_power_avg = eeprom_ch->max_power_avg;
	ch_info->ht40_flags = eeprom_ch->flags;
	if (eeprom_ch->flags & EEPROM_CHANNEL_VALID)
		ch_info->ht40_extension_channel &= ~clear_ht40_extension_channel;

	return 0;
}

#define CHECK_AND_PRINT_I(x) ((eeprom_ch_info[ch].flags & EEPROM_CHANNEL_##x) \
			    ? # x " " : "")

/**
 * iwl_init_channel_map - Set up driver's info for all possible channels
 */
int iwl_init_channel_map(struct iwl_priv *priv)
{
	int eeprom_ch_count = 0;
	const u8 *eeprom_ch_index = NULL;
	const struct iwl_eeprom_channel *eeprom_ch_info = NULL;
	int band, ch;
	struct iwl_channel_info *ch_info;

	if (priv->channel_count) {
		IWL_DEBUG_EEPROM(priv, "Channel map already initialized.\n");
		return 0;
	}

	IWL_DEBUG_EEPROM(priv, "Initializing regulatory info from EEPROM\n");

	priv->channel_count =
	    ARRAY_SIZE(iwl_eeprom_band_1) +
	    ARRAY_SIZE(iwl_eeprom_band_2) +
	    ARRAY_SIZE(iwl_eeprom_band_3) +
	    ARRAY_SIZE(iwl_eeprom_band_4) +
	    ARRAY_SIZE(iwl_eeprom_band_5);

	IWL_DEBUG_EEPROM(priv, "Parsing data for %d channels.\n",
			priv->channel_count);

	priv->channel_info = kzalloc(sizeof(struct iwl_channel_info) *
				     priv->channel_count, GFP_KERNEL);
	if (!priv->channel_info) {
		IWL_ERR(priv, "Could not allocate channel_info\n");
		priv->channel_count = 0;
		return -ENOMEM;
	}

	ch_info = priv->channel_info;

	/* Loop through the 5 EEPROM bands adding them in order to the
	 * channel map we maintain (that contains additional information than
	 * what just in the EEPROM) */
	for (band = 1; band <= 5; band++) {

		iwl_init_band_reference(priv, band, &eeprom_ch_count,
					&eeprom_ch_info, &eeprom_ch_index);

		/* Loop through each band adding each of the channels */
		for (ch = 0; ch < eeprom_ch_count; ch++) {
			ch_info->channel = eeprom_ch_index[ch];
			ch_info->band = (band == 1) ? IEEE80211_BAND_2GHZ :
			    IEEE80211_BAND_5GHZ;

			/* permanently store EEPROM's channel regulatory flags
			 *   and max power in channel info database. */
			ch_info->eeprom = eeprom_ch_info[ch];

			/* Copy the run-time flags so they are there even on
			 * invalid channels */
			ch_info->flags = eeprom_ch_info[ch].flags;
			/* First write that ht40 is not enabled, and then enable
			 * one by one */
			ch_info->ht40_extension_channel =
					IEEE80211_CHAN_NO_HT40;

			if (!(is_channel_valid(ch_info))) {
				IWL_DEBUG_EEPROM(priv,
					       "Ch. %d Flags %x [%sGHz] - "
					       "No traffic\n",
					       ch_info->channel,
					       ch_info->flags,
					       is_channel_a_band(ch_info) ?
					       "5.2" : "2.4");
				ch_info++;
				continue;
			}

			/* Initialize regulatory-based run-time data */
			ch_info->max_power_avg = ch_info->curr_txpow =
			    eeprom_ch_info[ch].max_power_avg;
			ch_info->scan_power = eeprom_ch_info[ch].max_power_avg;
			ch_info->min_power = 0;

			IWL_DEBUG_EEPROM(priv, "Ch. %d [%sGHz] "
				       "%s%s%s%s%s%s(0x%02x %ddBm):"
				       " Ad-Hoc %ssupported\n",
				       ch_info->channel,
				       is_channel_a_band(ch_info) ?
				       "5.2" : "2.4",
				       CHECK_AND_PRINT_I(VALID),
				       CHECK_AND_PRINT_I(IBSS),
				       CHECK_AND_PRINT_I(ACTIVE),
				       CHECK_AND_PRINT_I(RADAR),
				       CHECK_AND_PRINT_I(WIDE),
				       CHECK_AND_PRINT_I(DFS),
				       eeprom_ch_info[ch].flags,
				       eeprom_ch_info[ch].max_power_avg,
				       ((eeprom_ch_info[ch].
					 flags & EEPROM_CHANNEL_IBSS)
					&& !(eeprom_ch_info[ch].
					     flags & EEPROM_CHANNEL_RADAR))
				       ? "" : "not ");

			ch_info++;
		}
	}

	/* Check if we do have HT40 channels */
	if (priv->cfg->ops->lib->eeprom_ops.regulatory_bands[5] ==
	    EEPROM_REGULATORY_BAND_NO_HT40 &&
	    priv->cfg->ops->lib->eeprom_ops.regulatory_bands[6] ==
	    EEPROM_REGULATORY_BAND_NO_HT40)
		return 0;

	/* Two additional EEPROM bands for 2.4 and 5 GHz HT40 channels */
	for (band = 6; band <= 7; band++) {
		enum ieee80211_band ieeeband;

		iwl_init_band_reference(priv, band, &eeprom_ch_count,
					&eeprom_ch_info, &eeprom_ch_index);

		/* EEPROM band 6 is 2.4, band 7 is 5 GHz */
		ieeeband =
			(band == 6) ? IEEE80211_BAND_2GHZ : IEEE80211_BAND_5GHZ;

		/* Loop through each band adding each of the channels */
		for (ch = 0; ch < eeprom_ch_count; ch++) {
			/* Set up driver's info for lower half */
			iwl_mod_ht40_chan_info(priv, ieeeband,
						eeprom_ch_index[ch],
						&eeprom_ch_info[ch],
						IEEE80211_CHAN_NO_HT40PLUS);

			/* Set up driver's info for upper half */
			iwl_mod_ht40_chan_info(priv, ieeeband,
						eeprom_ch_index[ch] + 4,
						&eeprom_ch_info[ch],
						IEEE80211_CHAN_NO_HT40MINUS);
		}
	}

	/* for newer device (6000 series and up)
	 * EEPROM contain enhanced tx power information
	 * driver need to process addition information
	 * to determine the max channel tx power limits
	 */
	if (priv->cfg->ops->lib->eeprom_ops.update_enhanced_txpower)
		priv->cfg->ops->lib->eeprom_ops.update_enhanced_txpower(priv);

	return 0;
}

/*
 * iwl_free_channel_map - undo allocations in iwl_init_channel_map
 */
void iwl_free_channel_map(struct iwl_priv *priv)
{
	kfree(priv->channel_info);
	priv->channel_count = 0;
}

/**
 * iwl_get_channel_info - Find driver's private channel info
 *
 * Based on band and channel number.
 */
const struct iwl_channel_info *iwl_get_channel_info(const struct iwl_priv *priv,
					enum ieee80211_band band, u16 channel)
{
	int i;

	switch (band) {
	case IEEE80211_BAND_5GHZ:
		for (i = 14; i < priv->channel_count; i++) {
			if (priv->channel_info[i].channel == channel)
				return &priv->channel_info[i];
		}
		break;
	case IEEE80211_BAND_2GHZ:
		if (channel >= 1 && channel <= 14)
			return &priv->channel_info[channel - 1];
		break;
	default:
		BUG();
	}

	return NULL;
}<|MERGE_RESOLUTION|>--- conflicted
+++ resolved
@@ -254,15 +254,6 @@
 	return  nvm_type;
 }
 
-<<<<<<< HEAD
-const u8 *iwlcore_eeprom_query_addr(const struct iwl_priv *priv, size_t offset)
-{
-	BUG_ON(offset >= priv->cfg->base_params->eeprom_size);
-	return &priv->eeprom[offset];
-}
-
-=======
->>>>>>> d762f438
 static int iwl_init_otp_access(struct iwl_priv *priv)
 {
 	int ret;
