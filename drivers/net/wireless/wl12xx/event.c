/*
 * This file is part of wl1271
 *
 * Copyright (C) 2008-2009 Nokia Corporation
 *
 * Contact: Luciano Coelho <luciano.coelho@nokia.com>
 *
 * This program is free software; you can redistribute it and/or
 * modify it under the terms of the GNU General Public License
 * version 2 as published by the Free Software Foundation.
 *
 * This program is distributed in the hope that it will be useful, but
 * WITHOUT ANY WARRANTY; without even the implied warranty of
 * MERCHANTABILITY or FITNESS FOR A PARTICULAR PURPOSE.  See the GNU
 * General Public License for more details.
 *
 * You should have received a copy of the GNU General Public License
 * along with this program; if not, write to the Free Software
 * Foundation, Inc., 51 Franklin St, Fifth Floor, Boston, MA
 * 02110-1301 USA
 *
 */

#include "wl12xx.h"
#include "reg.h"
#include "io.h"
#include "event.h"
#include "ps.h"
#include "scan.h"
#include "wl12xx_80211.h"

void wl1271_pspoll_work(struct work_struct *work)
{
	struct delayed_work *dwork;
	struct wl1271 *wl;
	int ret;

	dwork = container_of(work, struct delayed_work, work);
	wl = container_of(dwork, struct wl1271, pspoll_work);

	wl1271_debug(DEBUG_EVENT, "pspoll work");

	mutex_lock(&wl->mutex);

	if (unlikely(wl->state == WL1271_STATE_OFF))
		goto out;

	if (!test_and_clear_bit(WL1271_FLAG_PSPOLL_FAILURE, &wl->flags))
		goto out;

	if (!test_bit(WL1271_FLAG_STA_ASSOCIATED, &wl->flags))
		goto out;

	/*
	 * if we end up here, then we were in powersave when the pspoll
	 * delivery failure occurred, and no-one changed state since, so
	 * we should go back to powersave.
	 */
	ret = wl1271_ps_elp_wakeup(wl);
	if (ret < 0)
		goto out;

	wl1271_ps_set_mode(wl, STATION_POWER_SAVE_MODE, wl->basic_rate, true);

	wl1271_ps_elp_sleep(wl);
out:
	mutex_unlock(&wl->mutex);
};

static void wl1271_event_pspoll_delivery_fail(struct wl1271 *wl)
{
	int delay = wl->conf.conn.ps_poll_recovery_period;
	int ret;

	wl->ps_poll_failures++;
	if (wl->ps_poll_failures == 1)
		wl1271_info("AP with dysfunctional ps-poll, "
			    "trying to work around it.");

	/* force active mode receive data from the AP */
	if (test_bit(WL1271_FLAG_PSM, &wl->flags)) {
		ret = wl1271_ps_set_mode(wl, STATION_ACTIVE_MODE,
					 wl->basic_rate, true);
		if (ret < 0)
			return;
		set_bit(WL1271_FLAG_PSPOLL_FAILURE, &wl->flags);
		ieee80211_queue_delayed_work(wl->hw, &wl->pspoll_work,
					     msecs_to_jiffies(delay));
	}

	/*
	 * If already in active mode, lets we should be getting data from
	 * the AP right away. If we enter PSM too fast after this, and data
	 * remains on the AP, we will get another event like this, and we'll
	 * go into active once more.
	 */
}

static int wl1271_event_ps_report(struct wl1271 *wl,
				  struct event_mailbox *mbox,
				  bool *beacon_loss)
{
	int ret = 0;
	u32 total_retries = wl->conf.conn.psm_entry_retries;

	wl1271_debug(DEBUG_EVENT, "ps_status: 0x%x", mbox->ps_status);

	switch (mbox->ps_status) {
	case EVENT_ENTER_POWER_SAVE_FAIL:
		wl1271_debug(DEBUG_PSM, "PSM entry failed");

		if (!test_bit(WL1271_FLAG_PSM, &wl->flags)) {
			/* remain in active mode */
			wl->psm_entry_retry = 0;
			break;
		}

		if (wl->psm_entry_retry < total_retries) {
			wl->psm_entry_retry++;
			ret = wl1271_ps_set_mode(wl, STATION_POWER_SAVE_MODE,
						 wl->basic_rate, true);
		} else {
			wl1271_info("No ack to nullfunc from AP.");
			wl->psm_entry_retry = 0;
			*beacon_loss = true;
		}
		break;
	case EVENT_ENTER_POWER_SAVE_SUCCESS:
		wl->psm_entry_retry = 0;

		/* enable beacon filtering */
		ret = wl1271_acx_beacon_filter_opt(wl, true);
		if (ret < 0)
			break;

		/* enable beacon early termination */
		ret = wl1271_acx_bet_enable(wl, true);
		if (ret < 0)
			break;

<<<<<<< HEAD
		/* go to extremely low power mode */
		wl1271_ps_elp_sleep(wl);
=======
		if (wl->ps_compl) {
			complete(wl->ps_compl);
			wl->ps_compl = NULL;
		}
>>>>>>> d762f438
		break;
	default:
		break;
	}

	return ret;
}

static void wl1271_event_rssi_trigger(struct wl1271 *wl,
				      struct event_mailbox *mbox)
{
	enum nl80211_cqm_rssi_threshold_event event;
	s8 metric = mbox->rssi_snr_trigger_metric[0];

	wl1271_debug(DEBUG_EVENT, "RSSI trigger metric: %d", metric);

	if (metric <= wl->rssi_thold)
		event = NL80211_CQM_RSSI_THRESHOLD_EVENT_LOW;
	else
		event = NL80211_CQM_RSSI_THRESHOLD_EVENT_HIGH;

	if (event != wl->last_rssi_event)
		ieee80211_cqm_rssi_notify(wl->vif, event, GFP_KERNEL);
	wl->last_rssi_event = event;
}

static void wl1271_event_mbox_dump(struct event_mailbox *mbox)
{
	wl1271_debug(DEBUG_EVENT, "MBOX DUMP:");
	wl1271_debug(DEBUG_EVENT, "\tvector: 0x%x", mbox->events_vector);
	wl1271_debug(DEBUG_EVENT, "\tmask: 0x%x", mbox->events_mask);
}

static int wl1271_event_process(struct wl1271 *wl, struct event_mailbox *mbox)
{
	int ret;
	u32 vector;
	bool beacon_loss = false;
	bool is_ap = (wl->bss_type == BSS_TYPE_AP_BSS);

	wl1271_event_mbox_dump(mbox);

	vector = le32_to_cpu(mbox->events_vector);
	vector &= ~(le32_to_cpu(mbox->events_mask));
	wl1271_debug(DEBUG_EVENT, "vector: 0x%x", vector);

	if (vector & SCAN_COMPLETE_EVENT_ID) {
		wl1271_debug(DEBUG_EVENT, "status: 0x%x",
			     mbox->scheduled_scan_status);

		wl1271_scan_stm(wl);
	}

	if (vector & PERIODIC_SCAN_REPORT_EVENT_ID) {
		wl1271_debug(DEBUG_EVENT, "PERIODIC_SCAN_REPORT_EVENT "
			     "(status 0x%0x)", mbox->scheduled_scan_status);

		wl1271_scan_sched_scan_results(wl);
	}

	if (vector & PERIODIC_SCAN_COMPLETE_EVENT_ID) {
		wl1271_debug(DEBUG_EVENT, "PERIODIC_SCAN_COMPLETE_EVENT "
			     "(status 0x%0x)", mbox->scheduled_scan_status);
		if (wl->sched_scanning) {
			wl1271_scan_sched_scan_stop(wl);
			ieee80211_sched_scan_stopped(wl->hw);
		}
	}

	/* disable dynamic PS when requested by the firmware */
	if (vector & SOFT_GEMINI_SENSE_EVENT_ID &&
	    wl->bss_type == BSS_TYPE_STA_BSS) {
		if (mbox->soft_gemini_sense_info)
			ieee80211_disable_dyn_ps(wl->vif);
		else
			ieee80211_enable_dyn_ps(wl->vif);
	}

	/*
	 * The BSS_LOSE_EVENT_ID is only needed while psm (and hence beacon
	 * filtering) is enabled. Without PSM, the stack will receive all
	 * beacons and can detect beacon loss by itself.
	 *
	 * As there's possibility that the driver disables PSM before receiving
	 * BSS_LOSE_EVENT, beacon loss has to be reported to the stack.
	 *
	 */
	if ((vector & BSS_LOSE_EVENT_ID) && !is_ap) {
		wl1271_info("Beacon loss detected.");

		/* indicate to the stack, that beacons have been lost */
		beacon_loss = true;
	}

	if ((vector & PS_REPORT_EVENT_ID) && !is_ap) {
		wl1271_debug(DEBUG_EVENT, "PS_REPORT_EVENT");
		ret = wl1271_event_ps_report(wl, mbox, &beacon_loss);
		if (ret < 0)
			return ret;
	}

	if ((vector & PSPOLL_DELIVERY_FAILURE_EVENT_ID) && !is_ap)
		wl1271_event_pspoll_delivery_fail(wl);

	if (vector & RSSI_SNR_TRIGGER_0_EVENT_ID) {
		wl1271_debug(DEBUG_EVENT, "RSSI_SNR_TRIGGER_0_EVENT");
		if (wl->vif)
			wl1271_event_rssi_trigger(wl, mbox);
	}

	if ((vector & DUMMY_PACKET_EVENT_ID) && !is_ap) {
		wl1271_debug(DEBUG_EVENT, "DUMMY_PACKET_ID_EVENT_ID");
		if (wl->vif)
			wl1271_tx_dummy_packet(wl);
	}

	if (wl->vif && beacon_loss)
		ieee80211_connection_loss(wl->vif);

	return 0;
}

int wl1271_event_unmask(struct wl1271 *wl)
{
	int ret;

	ret = wl1271_acx_event_mbox_mask(wl, ~(wl->event_mask));
	if (ret < 0)
		return ret;

	return 0;
}

void wl1271_event_mbox_config(struct wl1271 *wl)
{
	wl->mbox_ptr[0] = wl1271_read32(wl, REG_EVENT_MAILBOX_PTR);
	wl->mbox_ptr[1] = wl->mbox_ptr[0] + sizeof(struct event_mailbox);

	wl1271_debug(DEBUG_EVENT, "MBOX ptrs: 0x%x 0x%x",
		     wl->mbox_ptr[0], wl->mbox_ptr[1]);
}

int wl1271_event_handle(struct wl1271 *wl, u8 mbox_num)
{
	struct event_mailbox mbox;
	int ret;

	wl1271_debug(DEBUG_EVENT, "EVENT on mbox %d", mbox_num);

	if (mbox_num > 1)
		return -EINVAL;

	/* first we read the mbox descriptor */
	wl1271_read(wl, wl->mbox_ptr[mbox_num], &mbox,
		    sizeof(struct event_mailbox), false);

	/* process the descriptor */
	ret = wl1271_event_process(wl, &mbox);
	if (ret < 0)
		return ret;

	/* then we let the firmware know it can go on...*/
	wl1271_write32(wl, ACX_REG_INTERRUPT_TRIG, INTR_TRIG_EVENT_ACK);

	return 0;
}<|MERGE_RESOLUTION|>--- conflicted
+++ resolved
@@ -138,15 +138,10 @@
 		if (ret < 0)
 			break;
 
-<<<<<<< HEAD
-		/* go to extremely low power mode */
-		wl1271_ps_elp_sleep(wl);
-=======
 		if (wl->ps_compl) {
 			complete(wl->ps_compl);
 			wl->ps_compl = NULL;
 		}
->>>>>>> d762f438
 		break;
 	default:
 		break;
