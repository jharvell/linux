--- conflicted
+++ resolved
@@ -1677,7 +1677,6 @@
 			strncpy(mdio_bus_id, fep->mii_bus->id, MII_BUS_ID_SIZE);
 			break;
 		}
-<<<<<<< HEAD
 
 		if (phy_id >= PHY_MAX_ADDR) {
 			netdev_info(ndev, "no PHY, assuming direct connection to switch\n");
@@ -1685,15 +1684,6 @@
 			phy_id = 0;
 		}
 
-=======
-
-		if (phy_id >= PHY_MAX_ADDR) {
-			netdev_info(ndev, "no PHY, assuming direct connection to switch\n");
-			strncpy(mdio_bus_id, "fixed-0", MII_BUS_ID_SIZE);
-			phy_id = 0;
-		}
-
->>>>>>> 7af142f7
 		snprintf(phy_name, sizeof(phy_name),
 			 PHY_ID_FMT, mdio_bus_id, phy_id);
 		phy_dev = phy_connect(ndev, phy_name, &fec_enet_adjust_link,
@@ -2737,10 +2727,7 @@
 	struct net_device *ndev = platform_get_drvdata(pdev);
 	struct fec_enet_private *fep = netdev_priv(ndev);
 
-<<<<<<< HEAD
-=======
 	cancel_delayed_work_sync(&fep->time_keep);
->>>>>>> 7af142f7
 	cancel_work_sync(&fep->tx_timeout_work);
 	unregister_netdev(ndev);
 	fec_enet_mii_remove(fep);
