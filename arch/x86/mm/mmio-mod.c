--- conflicted
+++ resolved
@@ -20,11 +20,7 @@
  * Derived from the read-mod example from relay-examples by Tom Zanussi.
  */
 
-<<<<<<< HEAD
-#define pr_fmt(fmt) "mmiotrace: "
-=======
 #define pr_fmt(fmt) "mmiotrace: " fmt
->>>>>>> 70fe4407
 
 #define DEBUG 1
 
