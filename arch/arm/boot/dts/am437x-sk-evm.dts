--- conflicted
+++ resolved
@@ -762,7 +762,10 @@
 	};
 };
 
-<<<<<<< HEAD
+&wkup_m3_ipc {
+	ti,scale-data-fw = "am43x-evm-scale-data.bin";
+};
+
 &pruss_soc_bus {
 	status = "okay";
 
@@ -773,8 +776,4 @@
 	pruss0: pruss@40000 {
 		status = "okay";
 	};
-=======
-&wkup_m3_ipc {
-	ti,scale-data-fw = "am43x-evm-scale-data.bin";
->>>>>>> 7d257d90
 };