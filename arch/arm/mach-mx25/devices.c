--- conflicted
+++ resolved
@@ -22,105 +22,6 @@
 #include <mach/mx25.h>
 #include <mach/irqs.h>
 
-<<<<<<< HEAD
-static struct resource uart0[] = {
-	{
-		.start = 0x43f90000,
-		.end = 0x43f93fff,
-		.flags = IORESOURCE_MEM,
-	}, {
-		.start = 45,
-		.end = 45,
-		.flags = IORESOURCE_IRQ,
-	},
-};
-
-struct platform_device mxc_uart_device0 = {
-	.name = "imx-uart",
-	.id = 0,
-	.resource = uart0,
-	.num_resources = ARRAY_SIZE(uart0),
-};
-
-static struct resource uart1[] = {
-	{
-		.start = 0x43f94000,
-		.end = 0x43f97fff,
-		.flags = IORESOURCE_MEM,
-	}, {
-		.start = 32,
-		.end = 32,
-		.flags = IORESOURCE_IRQ,
-	},
-};
-
-struct platform_device mxc_uart_device1 = {
-	.name = "imx-uart",
-	.id = 1,
-	.resource = uart1,
-	.num_resources = ARRAY_SIZE(uart1),
-};
-
-static struct resource uart2[] = {
-	{
-		.start = 0x5000c000,
-		.end = 0x5000ffff,
-		.flags = IORESOURCE_MEM,
-	}, {
-		.start = 18,
-		.end = 18,
-		.flags = IORESOURCE_IRQ,
-	},
-};
-
-struct platform_device mxc_uart_device2 = {
-	.name = "imx-uart",
-	.id = 2,
-	.resource = uart2,
-	.num_resources = ARRAY_SIZE(uart2),
-};
-
-static struct resource uart3[] = {
-	{
-		.start = 0x50008000,
-		.end = 0x5000bfff,
-		.flags = IORESOURCE_MEM,
-	}, {
-		.start = 5,
-		.end = 5,
-		.flags = IORESOURCE_IRQ,
-	},
-};
-
-struct platform_device mxc_uart_device3 = {
-	.name = "imx-uart",
-	.id = 3,
-	.resource = uart3,
-	.num_resources = ARRAY_SIZE(uart3),
-};
-
-static struct resource uart4[] = {
-	{
-		.start = 0x5002c000,
-		.end = 0x5002ffff,
-		.flags = IORESOURCE_MEM,
-	}, {
-		.start = 40,
-		.end = 40,
-		.flags = IORESOURCE_IRQ,
-	},
-};
-
-struct platform_device mxc_uart_device4 = {
-	.name = "imx-uart",
-	.id = 4,
-	.resource = uart4,
-	.num_resources = ARRAY_SIZE(uart4),
-};
-=======
-#define MX25_OTG_BASE_ADDR 0x53FF4000
->>>>>>> 5109a459
-
 static u64 otg_dmamask = DMA_BIT_MASK(32);
 
 static struct resource mxc_otg_resources[] = {
